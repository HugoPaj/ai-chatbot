import {
  type Message,
  StreamData,
  convertToCoreMessages,
  streamObject,
  streamText,
} from 'ai';
import { z } from 'zod';

import { auth } from '@/app/(auth)/auth';
import { customModel } from '@/lib/ai';
import { models } from '@/lib/ai/models';
import { systemPrompt } from '@/lib/ai/prompts';
import {
  deleteChatById,
  getChatById,
  getDocumentById,
  saveChat,
  saveDocument,
  saveMessages,
  saveSuggestions,
} from '@/lib/db/queries';
import type { Suggestion } from '@/lib/db/schema';
import {
  generateUUID,
  getMostRecentUserMessage,
  sanitizeResponseMessages,
} from '@/lib/utils';

import { generateTitleFromUserMessage } from '../../actions';

export const maxDuration = 60;

type AllowedTools =
  | 'createDocument'
  | 'updateDocument'
  | 'requestSuggestions'
  | 'getWeather';

const blocksTools: AllowedTools[] = [
  'createDocument',
  'updateDocument',
  'requestSuggestions',
];

const weatherTools: AllowedTools[] = ['getWeather'];

const allTools = [...blocksTools, ...weatherTools];

export async function POST(request: Request) {
  const {
    id,
    messages,
    modelId,
  }: { id: string; messages: Array<Message>; modelId: string } =
    await request.json();

  const session = await auth();

  /*
   * NOTE: We allow unauthenticated users to interact
   * with the chatbot so the following check is disabled.
   */

  // if (!session) {
  //   return new Response('Unauthorized', { status: 401 });
  // }

  const model = models.find((model) => model.id === modelId);

  if (!model) {
    return new Response('Model not found', { status: 404 });
  }

  const coreMessages = convertToCoreMessages(messages);
  const userMessage = getMostRecentUserMessage(coreMessages);

  if (!userMessage) {
    return new Response('No user message found', { status: 400 });
  }

  if (session && session.user && session.user.id) {
    const chat = await getChatById({ id });

    if (!chat) {
      const title = await generateTitleFromUserMessage({
        message: userMessage,
      });
      await saveChat({ id, userId: session.user.id, title });
    }

    await saveMessages({
      messages: [
        {
          ...userMessage,
          id: generateUUID(),
          createdAt: new Date(),
          chatId: id,
        },
      ],
    });
  }

  const streamingData = new StreamData();

  const result = await streamText({
    model: customModel(model.apiIdentifier),
    system: systemPrompt,
    messages: coreMessages,
    maxSteps: 5,
    experimental_activeTools: allTools,
    tools: {
      getWeather: {
        description: 'Get the current weather at a location',
        parameters: z.object({
          latitude: z.number(),
          longitude: z.number(),
        }),
        execute: async ({ latitude, longitude }) => {
          const response = await fetch(
            `https://api.open-meteo.com/v1/forecast?latitude=${latitude}&longitude=${longitude}&current=temperature_2m&hourly=temperature_2m&daily=sunrise,sunset&timezone=auto`,
          );

          const weatherData = await response.json();
          return weatherData;
        },
      },
      createDocument: {
        description: 'Create a document for a writing activity',
        parameters: z.object({
          title: z.string(),
        }),
        execute: async ({ title }) => {
          const id = generateUUID();
          let draftText = '';

          streamingData.append({
            type: 'id',
            content: id,
          });

          streamingData.append({
            type: 'title',
            content: title,
          });

          streamingData.append({
            type: 'clear',
            content: '',
          });

          const { fullStream } = await streamText({
            model: customModel(model.apiIdentifier),
            system:
              'Write about the given topic. Markdown is supported. Use headings wherever appropriate.',
            prompt: title,
          });

          for await (const delta of fullStream) {
            const { type } = delta;

            if (type === 'text-delta') {
              const { textDelta } = delta;

              draftText += textDelta;
              streamingData.append({
                type: 'text-delta',
                content: textDelta,
              });
            }
          }

          streamingData.append({ type: 'finish', content: '' });

<<<<<<< HEAD
          if (session && session.user && session.user.id) {
=======
          if (session.user?.id) {
>>>>>>> 9dcdb7b5
            await saveDocument({
              id,
              title,
              content: draftText,
              userId: session.user.id,
            });
          } else {
            await saveDocument({
              id,
              title,
              content: draftText,
              userId: process.env.ANON_USERID!,
            });
          }

          return {
            id,
            title,
            content: 'A document was created and is now visible to the user.',
          };
        },
      },
      updateDocument: {
        description: 'Update a document with the given description',
        parameters: z.object({
          id: z.string().describe('The ID of the document to update'),
          description: z
            .string()
            .describe('The description of changes that need to be made'),
        }),
        execute: async ({ id, description }) => {
          const document = await getDocumentById({ id });

          if (!document) {
            return {
              error: 'Document not found',
            };
          }

          const { content: currentContent } = document;
          let draftText = '';

          streamingData.append({
            type: 'clear',
            content: document.title,
          });

          const { fullStream } = await streamText({
            model: customModel(model.apiIdentifier),
            system:
              'You are a helpful writing assistant. Based on the description, please update the piece of writing.',
            experimental_providerMetadata: {
              openai: {
                prediction: {
                  type: 'content',
                  content: currentContent,
                },
              },
            },
            messages: [
              {
                role: 'user',
                content: description,
              },
              { role: 'user', content: currentContent },
            ],
          });

          for await (const delta of fullStream) {
            const { type } = delta;

            if (type === 'text-delta') {
              const { textDelta } = delta;

              draftText += textDelta;
              streamingData.append({
                type: 'text-delta',
                content: textDelta,
              });
            }
          }

          streamingData.append({ type: 'finish', content: '' });

<<<<<<< HEAD
          if (session && session.user && session.user.id) {
=======
          if (session.user?.id) {
>>>>>>> 9dcdb7b5
            await saveDocument({
              id,
              title: document.title,
              content: draftText,
              userId: session.user.id,
            });
          } else {
            await saveDocument({
              id,
              title: document.title,
              content: draftText,
              userId: process.env.ANON_USERID!,
            });
          }

          return {
            id,
            title: document.title,
            content: 'The document has been updated successfully.',
          };
        },
      },
      requestSuggestions: {
        description: 'Request suggestions for a document',
        parameters: z.object({
          documentId: z
            .string()
            .describe('The ID of the document to request edits'),
        }),
        execute: async ({ documentId }) => {
          const document = await getDocumentById({ id: documentId });

          if (!document || !document.content) {
            return {
              error: 'Document not found',
            };
          }

          const suggestions: Array<
            Omit<Suggestion, 'userId' | 'createdAt' | 'documentCreatedAt'>
          > = [];

          const { elementStream } = await streamObject({
            model: customModel(model.apiIdentifier),
            system:
              'You are a help writing assistant. Given a piece of writing, please offer suggestions to improve the piece of writing and describe the change. It is very important for the edits to contain full sentences instead of just words. Max 5 suggestions.',
            prompt: document.content,
            output: 'array',
            schema: z.object({
              originalSentence: z.string().describe('The original sentence'),
              suggestedSentence: z.string().describe('The suggested sentence'),
              description: z
                .string()
                .describe('The description of the suggestion'),
            }),
          });

          for await (const element of elementStream) {
            const suggestion = {
              originalText: element.originalSentence,
              suggestedText: element.suggestedSentence,
              description: element.description,
              id: generateUUID(),
              documentId: documentId,
              isResolved: false,
            };

            streamingData.append({
              type: 'suggestion',
              content: suggestion,
            });

            suggestions.push(suggestion);
          }

<<<<<<< HEAD
          if (session && session.user && session.user.id) {
=======
          if (session.user?.id) {
>>>>>>> 9dcdb7b5
            const userId = session.user.id;

            await saveSuggestions({
              suggestions: suggestions.map((suggestion) => ({
                ...suggestion,
                userId,
                createdAt: new Date(),
                documentCreatedAt: document.createdAt,
              })),
            });
          } else {
            await saveSuggestions({
              suggestions: suggestions.map((suggestion) => ({
                ...suggestion,
                userId: process.env.ANON_USERID!,
                createdAt: new Date(),
                documentCreatedAt: document.createdAt,
              })),
            });
          }

          return {
            id: documentId,
            title: document.title,
            message: 'Suggestions have been added to the document',
          };
        },
      },
    },
    onFinish: async ({ responseMessages }) => {
<<<<<<< HEAD
      if (session && session.user && session.user.id) {
=======
      if (session.user?.id) {
>>>>>>> 9dcdb7b5
        try {
          const responseMessagesWithoutIncompleteToolCalls =
            sanitizeResponseMessages(responseMessages);

          await saveMessages({
            messages: responseMessagesWithoutIncompleteToolCalls.map(
              (message) => {
                const messageId = generateUUID();

                if (message.role === 'assistant') {
                  streamingData.appendMessageAnnotation({
                    messageIdFromServer: messageId,
                  });
                }

                return {
                  id: messageId,
                  chatId: id,
                  role: message.role,
                  content: message.content,
                  createdAt: new Date(),
                };
              },
            ),
          });
        } catch (error) {
          console.error('Failed to save chat');
        }
      }

      streamingData.close();
    },
    experimental_telemetry: {
      isEnabled: true,
      functionId: 'stream-text',
    },
  });

  return result.toDataStreamResponse({
    data: streamingData,
  });
}

export async function DELETE(request: Request) {
  const { searchParams } = new URL(request.url);
  const id = searchParams.get('id');

  if (!id) {
    return new Response('Not Found', { status: 404 });
  }

  const session = await auth();

  if (!session || !session.user) {
    return new Response('Unauthorized', { status: 401 });
  }

  try {
    const chat = await getChatById({ id });

    if (chat.userId !== session.user.id) {
      return new Response('Unauthorized', { status: 401 });
    }

    await deleteChatById({ id });

    return new Response('Chat deleted', { status: 200 });
  } catch (error) {
    return new Response('An error occurred while processing your request', {
      status: 500,
    });
  }
}<|MERGE_RESOLUTION|>--- conflicted
+++ resolved
@@ -4,13 +4,13 @@
   convertToCoreMessages,
   streamObject,
   streamText,
-} from 'ai';
-import { z } from 'zod';
-
-import { auth } from '@/app/(auth)/auth';
-import { customModel } from '@/lib/ai';
-import { models } from '@/lib/ai/models';
-import { systemPrompt } from '@/lib/ai/prompts';
+} from "ai";
+import { z } from "zod";
+
+import { auth } from "@/app/(auth)/auth";
+import { customModel } from "@/lib/ai";
+import { models } from "@/lib/ai/models";
+import { systemPrompt } from "@/lib/ai/prompts";
 import {
   deleteChatById,
   getChatById,
@@ -19,31 +19,31 @@
   saveDocument,
   saveMessages,
   saveSuggestions,
-} from '@/lib/db/queries';
-import type { Suggestion } from '@/lib/db/schema';
+} from "@/lib/db/queries";
+import type { Suggestion } from "@/lib/db/schema";
 import {
   generateUUID,
   getMostRecentUserMessage,
   sanitizeResponseMessages,
-} from '@/lib/utils';
-
-import { generateTitleFromUserMessage } from '../../actions';
+} from "@/lib/utils";
+
+import { generateTitleFromUserMessage } from "../../actions";
 
 export const maxDuration = 60;
 
 type AllowedTools =
-  | 'createDocument'
-  | 'updateDocument'
-  | 'requestSuggestions'
-  | 'getWeather';
+  | "createDocument"
+  | "updateDocument"
+  | "requestSuggestions"
+  | "getWeather";
 
 const blocksTools: AllowedTools[] = [
-  'createDocument',
-  'updateDocument',
-  'requestSuggestions',
+  "createDocument",
+  "updateDocument",
+  "requestSuggestions",
 ];
 
-const weatherTools: AllowedTools[] = ['getWeather'];
+const weatherTools: AllowedTools[] = ["getWeather"];
 
 const allTools = [...blocksTools, ...weatherTools];
 
@@ -69,14 +69,14 @@
   const model = models.find((model) => model.id === modelId);
 
   if (!model) {
-    return new Response('Model not found', { status: 404 });
+    return new Response("Model not found", { status: 404 });
   }
 
   const coreMessages = convertToCoreMessages(messages);
   const userMessage = getMostRecentUserMessage(coreMessages);
 
   if (!userMessage) {
-    return new Response('No user message found', { status: 400 });
+    return new Response("No user message found", { status: 400 });
   }
 
   if (session && session.user && session.user.id) {
@@ -111,7 +111,7 @@
     experimental_activeTools: allTools,
     tools: {
       getWeather: {
-        description: 'Get the current weather at a location',
+        description: "Get the current weather at a location",
         parameters: z.object({
           latitude: z.number(),
           longitude: z.number(),
@@ -126,57 +126,53 @@
         },
       },
       createDocument: {
-        description: 'Create a document for a writing activity',
+        description: "Create a document for a writing activity",
         parameters: z.object({
           title: z.string(),
         }),
         execute: async ({ title }) => {
           const id = generateUUID();
-          let draftText = '';
+          let draftText = "";
 
           streamingData.append({
-            type: 'id',
+            type: "id",
             content: id,
           });
 
           streamingData.append({
-            type: 'title',
+            type: "title",
             content: title,
           });
 
           streamingData.append({
-            type: 'clear',
-            content: '',
+            type: "clear",
+            content: "",
           });
 
           const { fullStream } = await streamText({
             model: customModel(model.apiIdentifier),
             system:
-              'Write about the given topic. Markdown is supported. Use headings wherever appropriate.',
+              "Write about the given topic. Markdown is supported. Use headings wherever appropriate.",
             prompt: title,
           });
 
           for await (const delta of fullStream) {
             const { type } = delta;
 
-            if (type === 'text-delta') {
+            if (type === "text-delta") {
               const { textDelta } = delta;
 
               draftText += textDelta;
               streamingData.append({
-                type: 'text-delta',
+                type: "text-delta",
                 content: textDelta,
               });
             }
           }
 
-          streamingData.append({ type: 'finish', content: '' });
-
-<<<<<<< HEAD
+          streamingData.append({ type: "finish", content: "" });
+
           if (session && session.user && session.user.id) {
-=======
-          if (session.user?.id) {
->>>>>>> 9dcdb7b5
             await saveDocument({
               id,
               title,
@@ -195,77 +191,73 @@
           return {
             id,
             title,
-            content: 'A document was created and is now visible to the user.',
+            content: "A document was created and is now visible to the user.",
           };
         },
       },
       updateDocument: {
-        description: 'Update a document with the given description',
+        description: "Update a document with the given description",
         parameters: z.object({
-          id: z.string().describe('The ID of the document to update'),
+          id: z.string().describe("The ID of the document to update"),
           description: z
             .string()
-            .describe('The description of changes that need to be made'),
+            .describe("The description of changes that need to be made"),
         }),
         execute: async ({ id, description }) => {
           const document = await getDocumentById({ id });
 
           if (!document) {
             return {
-              error: 'Document not found',
+              error: "Document not found",
             };
           }
 
           const { content: currentContent } = document;
-          let draftText = '';
+          let draftText = "";
 
           streamingData.append({
-            type: 'clear',
+            type: "clear",
             content: document.title,
           });
 
           const { fullStream } = await streamText({
             model: customModel(model.apiIdentifier),
             system:
-              'You are a helpful writing assistant. Based on the description, please update the piece of writing.',
+              "You are a helpful writing assistant. Based on the description, please update the piece of writing.",
             experimental_providerMetadata: {
               openai: {
                 prediction: {
-                  type: 'content',
+                  type: "content",
                   content: currentContent,
                 },
               },
             },
             messages: [
               {
-                role: 'user',
+                role: "user",
                 content: description,
               },
-              { role: 'user', content: currentContent },
+              { role: "user", content: currentContent },
             ],
           });
 
           for await (const delta of fullStream) {
             const { type } = delta;
 
-            if (type === 'text-delta') {
+            if (type === "text-delta") {
               const { textDelta } = delta;
 
               draftText += textDelta;
               streamingData.append({
-                type: 'text-delta',
+                type: "text-delta",
                 content: textDelta,
               });
             }
           }
 
-          streamingData.append({ type: 'finish', content: '' });
-
-<<<<<<< HEAD
+          streamingData.append({ type: "finish", content: "" });
+
           if (session && session.user && session.user.id) {
-=======
-          if (session.user?.id) {
->>>>>>> 9dcdb7b5
             await saveDocument({
               id,
               title: document.title,
@@ -284,42 +276,42 @@
           return {
             id,
             title: document.title,
-            content: 'The document has been updated successfully.',
+            content: "The document has been updated successfully.",
           };
         },
       },
       requestSuggestions: {
-        description: 'Request suggestions for a document',
+        description: "Request suggestions for a document",
         parameters: z.object({
           documentId: z
             .string()
-            .describe('The ID of the document to request edits'),
+            .describe("The ID of the document to request edits"),
         }),
         execute: async ({ documentId }) => {
           const document = await getDocumentById({ id: documentId });
 
           if (!document || !document.content) {
             return {
-              error: 'Document not found',
+              error: "Document not found",
             };
           }
 
           const suggestions: Array<
-            Omit<Suggestion, 'userId' | 'createdAt' | 'documentCreatedAt'>
+            Omit<Suggestion, "userId" | "createdAt" | "documentCreatedAt">
           > = [];
 
           const { elementStream } = await streamObject({
             model: customModel(model.apiIdentifier),
             system:
-              'You are a help writing assistant. Given a piece of writing, please offer suggestions to improve the piece of writing and describe the change. It is very important for the edits to contain full sentences instead of just words. Max 5 suggestions.',
+              "You are a help writing assistant. Given a piece of writing, please offer suggestions to improve the piece of writing and describe the change. It is very important for the edits to contain full sentences instead of just words. Max 5 suggestions.",
             prompt: document.content,
-            output: 'array',
+            output: "array",
             schema: z.object({
-              originalSentence: z.string().describe('The original sentence'),
-              suggestedSentence: z.string().describe('The suggested sentence'),
+              originalSentence: z.string().describe("The original sentence"),
+              suggestedSentence: z.string().describe("The suggested sentence"),
               description: z
                 .string()
-                .describe('The description of the suggestion'),
+                .describe("The description of the suggestion"),
             }),
           });
 
@@ -334,18 +326,14 @@
             };
 
             streamingData.append({
-              type: 'suggestion',
+              type: "suggestion",
               content: suggestion,
             });
 
             suggestions.push(suggestion);
           }
 
-<<<<<<< HEAD
           if (session && session.user && session.user.id) {
-=======
-          if (session.user?.id) {
->>>>>>> 9dcdb7b5
             const userId = session.user.id;
 
             await saveSuggestions({
@@ -370,17 +358,13 @@
           return {
             id: documentId,
             title: document.title,
-            message: 'Suggestions have been added to the document',
+            message: "Suggestions have been added to the document",
           };
         },
       },
     },
     onFinish: async ({ responseMessages }) => {
-<<<<<<< HEAD
       if (session && session.user && session.user.id) {
-=======
-      if (session.user?.id) {
->>>>>>> 9dcdb7b5
         try {
           const responseMessagesWithoutIncompleteToolCalls =
             sanitizeResponseMessages(responseMessages);
@@ -390,7 +374,7 @@
               (message) => {
                 const messageId = generateUUID();
 
-                if (message.role === 'assistant') {
+                if (message.role === "assistant") {
                   streamingData.appendMessageAnnotation({
                     messageIdFromServer: messageId,
                   });
@@ -407,7 +391,7 @@
             ),
           });
         } catch (error) {
-          console.error('Failed to save chat');
+          console.error("Failed to save chat");
         }
       }
 
@@ -415,7 +399,7 @@
     },
     experimental_telemetry: {
       isEnabled: true,
-      functionId: 'stream-text',
+      functionId: "stream-text",
     },
   });
 
@@ -426,30 +410,30 @@
 
 export async function DELETE(request: Request) {
   const { searchParams } = new URL(request.url);
-  const id = searchParams.get('id');
+  const id = searchParams.get("id");
 
   if (!id) {
-    return new Response('Not Found', { status: 404 });
+    return new Response("Not Found", { status: 404 });
   }
 
   const session = await auth();
 
   if (!session || !session.user) {
-    return new Response('Unauthorized', { status: 401 });
+    return new Response("Unauthorized", { status: 401 });
   }
 
   try {
     const chat = await getChatById({ id });
 
     if (chat.userId !== session.user.id) {
-      return new Response('Unauthorized', { status: 401 });
+      return new Response("Unauthorized", { status: 401 });
     }
 
     await deleteChatById({ id });
 
-    return new Response('Chat deleted', { status: 200 });
+    return new Response("Chat deleted", { status: 200 });
   } catch (error) {
-    return new Response('An error occurred while processing your request', {
+    return new Response("An error occurred while processing your request", {
       status: 500,
     });
   }
