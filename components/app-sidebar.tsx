'use client';

import { useChat } from 'ai/react';
import type { User } from 'next-auth';
import { useRouter } from 'next/navigation';

import { PlusIcon } from '@/components/icons';
import { SidebarHistory } from '@/components/sidebar-history';
import { SidebarUserNav } from '@/components/sidebar-user-nav';
import { Button } from '@/components/ui/button';
import {
  Sidebar,
  SidebarContent,
  SidebarFooter,
  SidebarHeader,
  SidebarMenu,
  useSidebar,
} from '@/components/ui/sidebar';
import Link from 'next/link';
import { Tooltip, TooltipContent, TooltipTrigger } from './ui/tooltip';

export function AppSidebar({ user }: { user: User | undefined }) {
  const router = useRouter();
  const { setOpenMobile } = useSidebar();
  const { setMessages } = useChat({ id: 'guest' });

  return (
    <Sidebar className="group-data-[side=left]:border-r-0">
      <SidebarHeader>
        <SidebarMenu>
          <div className="flex flex-row justify-between items-center">
            <Link
              href="/"
              onClick={() => {
                setOpenMobile(false);

                if (!user) {
                  setMessages([]);
                } else {
                  router.push('/');
                  router.refresh();
                }
              }}
              className="flex flex-row gap-3 items-center hover:bg-muted rounded-md"
            >
              <span className="text-lg font-semibold px-2 hover:bg-muted rounded-md cursor-pointer">
                Chatbot
              </span>
            </Link>
            <Tooltip>
              <TooltipTrigger asChild>
                <Button
                  variant="ghost"
                  type="button"
                  className="p-2 h-fit"
                  onClick={() => {
                    setOpenMobile(false);
<<<<<<< HEAD

                    if (!user) {
                      setMessages([]);
                    } else {
                      router.push('/');
                      router.refresh();
                    }
=======
                    router.push('/');
                    router.refresh();
>>>>>>> 3df0fd4c
                  }}
                >
                  <PlusIcon />
                </Button>
              </TooltipTrigger>
              <TooltipContent align="end">New Chat</TooltipContent>
            </Tooltip>
          </div>
        </SidebarMenu>
      </SidebarHeader>
      <SidebarContent>
        <SidebarHistory user={user} />
      </SidebarContent>
      <SidebarFooter>{user && <SidebarUserNav user={user} />}</SidebarFooter>
    </Sidebar>
  );
}<|MERGE_RESOLUTION|>--- conflicted
+++ resolved
@@ -1,13 +1,13 @@
-'use client';
+"use client";
 
-import { useChat } from 'ai/react';
-import type { User } from 'next-auth';
-import { useRouter } from 'next/navigation';
+import { useChat } from "ai/react";
+import type { User } from "next-auth";
+import { useRouter } from "next/navigation";
 
-import { PlusIcon } from '@/components/icons';
-import { SidebarHistory } from '@/components/sidebar-history';
-import { SidebarUserNav } from '@/components/sidebar-user-nav';
-import { Button } from '@/components/ui/button';
+import { PlusIcon } from "@/components/icons";
+import { SidebarHistory } from "@/components/sidebar-history";
+import { SidebarUserNav } from "@/components/sidebar-user-nav";
+import { Button } from "@/components/ui/button";
 import {
   Sidebar,
   SidebarContent,
@@ -15,14 +15,14 @@
   SidebarHeader,
   SidebarMenu,
   useSidebar,
-} from '@/components/ui/sidebar';
-import Link from 'next/link';
-import { Tooltip, TooltipContent, TooltipTrigger } from './ui/tooltip';
+} from "@/components/ui/sidebar";
+import Link from "next/link";
+import { Tooltip, TooltipContent, TooltipTrigger } from "./ui/tooltip";
 
 export function AppSidebar({ user }: { user: User | undefined }) {
   const router = useRouter();
   const { setOpenMobile } = useSidebar();
-  const { setMessages } = useChat({ id: 'guest' });
+  const { setMessages } = useChat({ id: "guest" });
 
   return (
     <Sidebar className="group-data-[side=left]:border-r-0">
@@ -37,7 +37,7 @@
                 if (!user) {
                   setMessages([]);
                 } else {
-                  router.push('/');
+                  router.push("/");
                   router.refresh();
                 }
               }}
@@ -55,18 +55,13 @@
                   className="p-2 h-fit"
                   onClick={() => {
                     setOpenMobile(false);
-<<<<<<< HEAD
 
                     if (!user) {
                       setMessages([]);
                     } else {
-                      router.push('/');
+                      router.push("/");
                       router.refresh();
                     }
-=======
-                    router.push('/');
-                    router.refresh();
->>>>>>> 3df0fd4c
                   }}
                 >
                   <PlusIcon />
