import * as React from "react"

import { cn } from "@/lib/utils"

export interface InputProps
  extends React.InputHTMLAttributes<HTMLInputElement> {}

const Input = React.forwardRef<HTMLInputElement, InputProps>(
  ({ className, type, ...props }, ref) => {
    return (
      <input
        type={type}
        className={cn(
<<<<<<< HEAD
          "flex h-9 w-full rounded-md border border-input bg-transparent px-3 py-1 text-sm shadow-sm transition-colors file:border-0 file:bg-transparent file:text-sm file:font-medium file:text-foreground placeholder:text-muted-foreground focus-visible:outline-none focus-visible:ring-1 focus-visible:ring-ring disabled:cursor-not-allowed disabled:opacity-50",
=======
          "flex h-10 w-full rounded-md border border-input bg-background px-3 py-2 text-sm ring-offset-background file:border-0 file:bg-transparent file:text-sm file:font-medium file:text-foreground placeholder:text-muted-foreground focus-visible:outline-none focus-visible:ring-2 focus-visible:ring-ring focus-visible:ring-offset-2 disabled:cursor-not-allowed disabled:opacity-50",
>>>>>>> b1d9a82d
          className
        )}
        ref={ref}
        {...props}
      />
    )
  }
)
Input.displayName = "Input"

export { Input }<|MERGE_RESOLUTION|>--- conflicted
+++ resolved
@@ -11,11 +11,7 @@
       <input
         type={type}
         className={cn(
-<<<<<<< HEAD
-          "flex h-9 w-full rounded-md border border-input bg-transparent px-3 py-1 text-sm shadow-sm transition-colors file:border-0 file:bg-transparent file:text-sm file:font-medium file:text-foreground placeholder:text-muted-foreground focus-visible:outline-none focus-visible:ring-1 focus-visible:ring-ring disabled:cursor-not-allowed disabled:opacity-50",
-=======
           "flex h-10 w-full rounded-md border border-input bg-background px-3 py-2 text-sm ring-offset-background file:border-0 file:bg-transparent file:text-sm file:font-medium file:text-foreground placeholder:text-muted-foreground focus-visible:outline-none focus-visible:ring-2 focus-visible:ring-ring focus-visible:ring-offset-2 disabled:cursor-not-allowed disabled:opacity-50",
->>>>>>> b1d9a82d
           className
         )}
         ref={ref}
